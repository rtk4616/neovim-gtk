use std::cell::{Cell, RefCell};
use std::collections::HashMap;
use std::ops::Deref;
use std::rc::Rc;
use std::sync::{Arc, Condvar, Mutex};
use std::thread;
use std::time::Duration;

use clap::{self, value_t};

use cairo;
use gdk;
use gdk::{EventButton, EventMotion, EventScroll, EventType, ModifierType, WindowExt};
use glib;
use gtk;
use gtk::prelude::*;
use pango::prelude::*;
use pango::{FontDescription, LayoutExt};
use pangocairo;

use neovim_lib::neovim_api::Tabpage;
use neovim_lib::{Neovim, NeovimApi, NeovimApiAsync, Value};

use crate::color::Color;
use crate::grid::GridMap;
use crate::highlight::HighlightMap;
use crate::misc::{decode_uri, escape_filename, split_at_comma};
use crate::nvim::{
    self, CompleteItem, ErrorReport, NeovimClient, NeovimClientAsync, NeovimRef, NvimHandler,
    RepaintGridEvent, RepaintMode, RepaintEvent
};
use crate::settings::{FontSource, Settings};
use crate::ui_model::ModelRect;

use crate::cmd_line::{CmdLine, CmdLineContext};
use crate::cursor::{BlinkCursor, Cursor, CursorRedrawCb};
use crate::error;
use crate::input;
use crate::input::keyval_to_input_string;
use crate::mode;
use crate::popup_menu::{self, PopupMenu};
use crate::render;
use crate::render::CellMetrics;
use crate::subscriptions::{SubscriptionHandle, SubscriptionKey, Subscriptions};
use crate::tabline::Tabline;
use crate::ui::UiMutex;

pub const MINIMUM_SUPPORTED_NVIM_VERSION: &str = "0.3.2";

macro_rules! idle_cb_call {
    ($state:ident.$cb:ident($( $x:expr ),*)) => (
            glib::idle_add(move || {
                               if let Some(ref cb) = $state.borrow().$cb {
                                   (&mut *cb.borrow_mut())($($x),*);
                               }

                               glib::Continue(false)
                           });
    )
}

pub struct TransparencySettigns {
    background_alpha: f64,
    filled_alpha: f64,
    enabled: bool,
}

impl TransparencySettigns {
    pub fn new() -> Self {
        TransparencySettigns {
            background_alpha: 1.0,
            filled_alpha: 1.0,
            enabled: false,
        }
    }

    fn filled_alpha(&self) -> Option<f64> {
        if self.enabled {
            Some(self.filled_alpha)
        } else {
            None
        }
    }

    fn background_alpha(&self) -> Option<f64> {
        if self.enabled {
            Some(self.background_alpha)
        } else {
            None
        }
    }
}

pub struct State {
    pub grids: GridMap,

    mouse_enabled: bool,
    nvim: Rc<NeovimClient>,
    cursor: Option<BlinkCursor<State>>,
    popup_menu: PopupMenu,
    cmd_line: CmdLine,
    settings: Rc<RefCell<Settings>>,
    hl: Rc<RefCell<HighlightMap>>,
    mode: mode::Mode,

    resize_request: (i64, i64),
    resize_timer: Rc<Cell<Option<glib::SourceId>>>,

    pub clipboard_clipboard: gtk::Clipboard,
    pub clipboard_primary: gtk::Clipboard,

    stack: gtk::Stack,
    tabs: Tabline,
    im_context: gtk::IMMulticontext,
    error_area: error::ErrorArea,

    options: ShellOptions,
    transparency_settings: TransparencySettigns,

    detach_cb: Option<Box<RefCell<FnMut() + Send + 'static>>>,
    nvim_started_cb: Option<Box<RefCell<FnMut() + Send + 'static>>>,
    command_cb: Option<Box<FnMut(&mut State, nvim::NvimCommand) + Send + 'static>>,

    subscriptions: RefCell<Subscriptions>,
}

impl State {
    pub fn new(settings: Rc<RefCell<Settings>>, options: ShellOptions) -> State {
        let drawing_area = gtk::DrawingArea::new();

        let popup_menu = PopupMenu::new(&drawing_area);
        let cmd_line = CmdLine::new(&drawing_area, render_state.clone());

        State {
            grids: GridMap::new(),
            nvim: Rc::new(NeovimClient::new()),
            mouse_enabled: true,
            cursor: None,
            popup_menu,
            cmd_line,
            settings,
            hl: Rc::new(RefCell::new(HighlightMap::new())),
            mode: mode::Mode::new(),

            resize_request: (-1, -1),
            resize_timer: Rc::new(Cell::new(None)),

            clipboard_clipboard: gtk::Clipboard::get(&gdk::Atom::intern("CLIPBOARD")),
            clipboard_primary: gtk::Clipboard::get(&gdk::Atom::intern("PRIMARY")),

            // UI
            stack: gtk::Stack::new(),
            tabs: Tabline::new(),
            im_context: gtk::IMMulticontext::new(),
            error_area: error::ErrorArea::new(),

            options,
            transparency_settings: TransparencySettigns::new(),

            detach_cb: None,
            nvim_started_cb: None,
            command_cb: None,

            subscriptions: RefCell::new(Subscriptions::new()),
        }
    }

    /// Return NeovimRef only if vim in non blocking state
    ///
    /// Note that this call also do neovim api call get_mode
    #[allow(dead_code)]
    pub fn nvim_non_blocked(&self) -> Option<NeovimRef> {
        self.nvim().and_then(NeovimRef::non_blocked)
    }

    pub fn nvim(&self) -> Option<NeovimRef> {
        self.nvim.nvim()
    }

    pub fn try_nvim(&self) -> Option<NeovimRef> {
        self.nvim.try_nvim()
    }

    pub fn nvim_clone(&self) -> Rc<NeovimClient> {
        self.nvim.clone()
    }

    pub fn start_nvim_initialization(&self) -> bool {
        if self.nvim.is_uninitialized() {
            self.nvim.set_in_progress();
            true
        } else {
            false
        }
    }

    pub fn set_detach_cb<F>(&mut self, cb: Option<F>)
    where
        F: FnMut() + Send + 'static,
    {
        if cb.is_some() {
            self.detach_cb = Some(Box::new(RefCell::new(cb.unwrap())));
        } else {
            self.detach_cb = None;
        }
    }

    pub fn set_nvim_started_cb<F>(&mut self, cb: Option<F>)
    where
        F: FnMut() + Send + 'static,
    {
        if cb.is_some() {
            self.nvim_started_cb = Some(Box::new(RefCell::new(cb.unwrap())));
        } else {
            self.nvim_started_cb = None;
        }
    }

    pub fn set_nvim_command_cb<F>(&mut self, cb: Option<F>)
    where
        F: FnMut(&mut State, nvim::NvimCommand) + Send + 'static,
    {
        if cb.is_some() {
            self.command_cb = Some(Box::new(cb.unwrap()));
        } else {
            self.command_cb = None;
        }
    }

    pub fn set_font_desc(&mut self, desc: &str) {
        let font_description = FontDescription::from_string(desc);

        if font_description.get_size() <= 0 {
            error!("Font size must be > 0");
            return;
        }

        self.grids.set_font_description(font_description);
        self.grids.clear_glyphs();
        self.try_nvim_resize();
        self.on_redraw(&RepaintEvent::all());
    }

    pub fn set_font_features(&mut self, font_features: String) {
        let font_features = render::FontFeatures::from(font_features);

        self.grids.update_font_features(font_features);
        self.grids.clear_glyphs();
        self.on_redraw(&RepaintEvent::all());
    }

    pub fn set_line_space(&mut self, line_space: String) {
        let line_space: i32 = match line_space.parse() {
            Ok(line_space) => line_space,
            Err(e) => {
                error!("Can't convert argument to integer: {}", e.to_string());
                return;
            }
        };

        self.grids.update_line_space(line_space);
        self.grids.clear_glyphs();
        self.try_nvim_resize();
        self.on_redraw(&RepaintEvent::all());
    }

    /// return true if transparency enabled
    pub fn set_transparency(&mut self, background_alpha: f64, filled_alpha: f64) -> bool {
        if background_alpha < 1.0 || filled_alpha < 1.0 {
            self.transparency_settings.background_alpha = background_alpha;
            self.transparency_settings.filled_alpha = filled_alpha;
            self.transparency_settings.enabled = true;
        } else {
            self.transparency_settings.background_alpha = 1.0;
            self.transparency_settings.filled_alpha = 1.0;
            self.transparency_settings.enabled = false;
        }

        self.on_redraw(&RepaintEvent::all());

        self.transparency_settings.enabled
    }

    pub fn open_file(&self, path: &str) {
        if let Some(mut nvim) = self.nvim() {
            nvim.command_async(&format!("e {}", path))
                .cb(|r| r.report_err())
                .call();
        }
    }

    pub fn cd(&self, path: &str) {
        if let Some(mut nvim) = self.nvim() {
            nvim.command_async(&format!("cd {}", path))
                .cb(|r| r.report_err())
                .call();
        }
    }

    pub fn clipboard_clipboard_set(&self, text: &str) {
        self.clipboard_clipboard.set_text(text);
    }

    pub fn clipboard_primary_set(&self, text: &str) {
        self.clipboard_primary.set_text(text);
    }

    fn close_popup_menu(&self) {
        if self.popup_menu.is_open() {
            if let Some(mut nvim) = self.nvim() {
                nvim.input("<Esc>").report_err();
            }
        }
    }

<<<<<<< HEAD
=======
    fn queue_draw_area<M: AsRef<ModelRect>>(&mut self, rect_list: &[M]) {
        // extends by items before, then after changes

        let rects: Vec<_> = rect_list
            .iter()
            .map(|rect| rect.as_ref().clone())
            .map(|mut rect| {
                rect.extend_by_items(self.grids.current_model());
                rect
            })
            .collect();

        self.update_dirty_glyphs();

        let render_state = self.render_state.borrow();
        let cell_metrics = render_state.font_ctx.cell_metrics();

        for mut rect in rects {
            rect.extend_by_items(self.grids.current_model());

            let (x, y, width, height) =
                rect.to_area_extend_ink(self.grids.current_model(), cell_metrics);
            self.drawing_area.queue_draw_area(x, y, width, height);
        }
    }

    fn update_dirty_glyphs(&mut self) {
        let render_state = self.render_state.borrow();
        if let Some(model) = self.grids.current_model_mut() {
            render::shape_dirty(&render_state.font_ctx, model, &render_state.hl);
        }
    }

>>>>>>> 2fef84fb
    fn im_commit(&self, ch: &str) {
        if let Some(mut nvim) = self.nvim() {
            input::im_input(&mut nvim, ch);
        }
    }

    fn calc_nvim_size(&self) -> (usize, usize) {
        let &CellMetrics {
            line_height,
            char_width,
            ..
        } = self.grids.current_unwrap().font_ctx.cell_metrics();
        let alloc = self.grids.get_allocation();
        (
            (alloc.width as f64 / char_width).trunc() as usize,
            (alloc.height as f64 / line_height).trunc() as usize,
        )
    }

    fn show_error_area(&self) {
        let stack = self.stack.clone();
        gtk::idle_add(move || {
            stack.set_visible_child_name("Error");
            Continue(false)
        });
    }

    fn set_im_location(&self) {
        if let Some((row, col)) = self.grids.current().map(|g| g.get_cursor()) {
            let (x, y, width, height) = ModelRect::point(col, row)
                .to_area(self.grids.current_unwrap().font_ctx.cell_metrics());

            self.im_context.set_cursor_location(&gdk::Rectangle {
                x,
                y,
                width,
                height,
            });

            self.im_context.reset();
        }
    }

    fn try_nvim_resize(&mut self) {
        let (columns, rows) = self.calc_nvim_size();

        let (requested_rows, requested_cols) = self.resize_request;

        if requested_rows == rows as i64 && requested_cols == columns as i64 {
            return;
        }

        let resize_timer = self.resize_timer.take();
        if let Some(resize_timer) = resize_timer {
            glib::source_remove(resize_timer);
        }

        self.resize_request = (rows as i64, columns as i64);

        let nvim = self.nvim.clone();
        let resize_timer = self.resize_timer.clone();

        let resize_id = gtk::timeout_add(200, move || {
            if let Some(mut nvim) = nvim.try_nvim() {
                debug!("ui_try_resize {}/{}", columns, rows);
                resize_timer.set(None);

                nvim.ui_try_resize_async(columns as i64, rows as i64)
                    .cb(|r| r.report_err())
                    .call();

                return Continue(false);
            }

            Continue(true)
        });

        self.resize_timer.set(Some(resize_id));
    }

    fn edit_paste(&self, clipboard: &str) {
        let nvim = self.nvim();
        if let Some(mut nvim) = nvim {
            let mode = &self.grids.current_unwrap().mode;
            if mode.is(&mode::NvimMode::Insert)
                || mode.is(&mode::NvimMode::Normal)
            {
                let paste_code = format!("normal! \"{}P", clipboard);
                nvim.command_async(&paste_code)
                    .cb(|r| r.report_err())
                    .call();
            } else {
                let paste_code = format!("<C-r>{}", clipboard);
                nvim.input_async(&paste_code).cb(|r| r.report_err()).call();
            };
        }
    }

    fn edit_copy(&self, clipboard: &str) {
        let nvim = self.nvim();
        if let Some(mut nvim) = nvim {
            let paste_code = format!("normal! \"{}y", clipboard);
            nvim.command_async(&paste_code)
                .cb(|r| r.report_err())
                .call();
        }
    }

    fn max_popup_width(&self) -> i32 {
        self.stack.get_allocated_width() - 20
    }

    pub fn subscribe<F>(&self, key: SubscriptionKey, args: &[&str], cb: F) -> SubscriptionHandle
    where
        F: Fn(Vec<String>) + 'static,
    {
        self.subscriptions.borrow_mut().subscribe(key, args, cb)
    }

    pub fn set_autocmds(&self) {
        self.subscriptions
            .borrow()
            .set_autocmds(&mut self.nvim().unwrap());
    }

    pub fn notify(&self, params: Vec<Value>) -> Result<(), String> {
        self.subscriptions.borrow().notify(params)
    }

    pub fn run_now(&self, handle: &SubscriptionHandle) {
        self.subscriptions
            .borrow()
            .run_now(handle, &mut self.nvim().unwrap());
    }

    pub fn set_font(&mut self, font_desc: String) {
        self.set_font_rpc(&font_desc);
    }

    pub fn set_font_rpc(&mut self, font_desc: &str) {
        {
            let mut settings = self.settings.borrow_mut();
            settings.set_font_source(FontSource::Rpc);
        }

        self.set_font_desc(font_desc);
    }

    pub fn on_command(&mut self, command: nvim::NvimCommand) {
        let mut cb = self.command_cb.take();

        if let Some(ref mut cb) = cb {
            cb(self, command);
        }

        self.command_cb = cb;
    }
}

#[derive(PartialEq)]
enum MouseCursor {
    None,
    Text,
    Default,
}

pub struct UiState {
    mouse_pressed: bool,
    scroll_delta: (f64, f64),

    mouse_cursor: MouseCursor,
}

impl UiState {
    pub fn new() -> UiState {
        UiState {
            mouse_pressed: false,
            scroll_delta: (0.0, 0.0),

            mouse_cursor: MouseCursor::None,
        }
    }

    fn apply_mouse_cursor(&mut self, cursor: MouseCursor, window: Option<gdk::Window>) {
        if self.mouse_cursor == cursor {
            return;
        }

        self.mouse_cursor = cursor;

        if let Some(window) = window {
            let cursor = match self.mouse_cursor {
                MouseCursor::Default => "default",
                MouseCursor::None => "none",
                MouseCursor::Text => "text",
            };

            window.set_cursor(&gdk::Cursor::new_from_name(&window.get_display(), cursor));
        }
    }
}

#[derive(Clone)]
pub struct ShellOptions {
    nvim_bin_path: Option<String>,
    timeout: Option<Duration>,
    args_for_neovim: Vec<String>,
    input_data: Option<String>,
}

impl ShellOptions {
    pub fn new(matches: &clap::ArgMatches, input_data: Option<String>) -> Self {
        ShellOptions {
            input_data,
            nvim_bin_path: matches.value_of("nvim-bin-path").map(str::to_owned),
            timeout: value_t!(matches.value_of("timeout"), u64)
                .map(Duration::from_secs)
                .ok(),
            args_for_neovim: matches
                .values_of("nvim-args")
                .map(|args| args.map(str::to_owned).collect())
                .unwrap_or(vec![]),
        }
    }

    // remove input data from original
    // shell option, as it need to be used only once
    pub fn take(&mut self) -> Self {
        let input_data = self.input_data.take();
        let mut clone = self.clone();
        clone.input_data = input_data;

        clone
    }
}

pub struct Shell {
    pub state: Arc<UiMutex<State>>,
    ui_state: Rc<RefCell<UiState>>,

    widget: gtk::Box,
}

impl Shell {
    pub fn new(settings: Rc<RefCell<Settings>>, options: ShellOptions) -> Shell {
        let shell = Shell {
            state: Arc::new(UiMutex::new(State::new(settings, options))),
            ui_state: Rc::new(RefCell::new(UiState::new())),

            widget: gtk::Box::new(gtk::Orientation::Vertical, 0),
        };

        let shell_ref = Arc::downgrade(&shell.state);
        shell.state.borrow_mut().cursor = Some(BlinkCursor::new(shell_ref));

        shell
    }

    pub fn is_nvim_initialized(&self) -> bool {
        let state = self.state.borrow();
        state.nvim.is_initialized()
    }

    pub fn init(&mut self) {
        let state = self.state.borrow();

        state.im_context.set_use_preedit(false);

        let nvim_box = gtk::Box::new(gtk::Orientation::Vertical, 0);

        nvim_box.pack_start(&*state.tabs, false, true, 0);
        nvim_box.pack_start(&*state.grids, true, true, 0);

        state.stack.add_named(&nvim_box, "Nvim");
        state.stack.add_named(&*state.error_area, "Error");

        self.widget.pack_start(&state.stack, true, true, 0);

<<<<<<< HEAD
=======
        state.drawing_area.add_events(
            gdk::EventMask::BUTTON_RELEASE_MASK
                | gdk::EventMask::BUTTON_PRESS_MASK
                | gdk::EventMask::BUTTON_MOTION_MASK
                | gdk::EventMask::SCROLL_MASK
                | gdk::EventMask::SMOOTH_SCROLL_MASK
                | gdk::EventMask::ENTER_NOTIFY_MASK
                | gdk::EventMask::LEAVE_NOTIFY_MASK
                | gdk::EventMask::POINTER_MOTION_MASK,
        );

>>>>>>> 2fef84fb
        let menu = self.create_context_menu();
        let ref_state = self.state.clone();
        let ref_ui_state = self.ui_state.clone();
        state.grids.connect_button_press_event(move |_, ev| {
            gtk_button_press(&mut *ref_state.borrow_mut(), &ref_ui_state, ev, &menu)
        });

        let ref_state = self.state.clone();
        let ref_ui_state = self.ui_state.clone();
        state
            .grids
            .connect_button_release_event(move |_, ev| {
                gtk_button_release(
                    &mut *ref_state.borrow_mut(),
                    &mut *ref_ui_state.borrow_mut(),
                    ev,
                )
            });

        let ref_state = self.state.clone();
        let ref_ui_state = self.ui_state.clone();
        state
            .drawing_area
            .connect_motion_notify_event(move |_, ev| {
                gtk_motion_notify(
                    &mut *ref_state.borrow_mut(),
                    &mut *ref_ui_state.borrow_mut(),
                    ev,
                )
            });

        let ref_state = self.state.clone();
        state
            .drawing_area
            .connect_draw(move |_, ctx| gtk_draw(&ref_state, ctx));

        let ref_ui_state = self.ui_state.clone();
        let ref_state = self.state.clone();
        state.grids.connect_key_press_event(move |_, ev| {
            ref_state
                .borrow_mut()
                .cursor
                .as_mut()
                .unwrap()
                .reset_state();

            if ref_state.borrow().im_context.filter_keypress(ev) {
                Inhibit(true)
            } else {
                let state = ref_state.borrow();
                let nvim = state.try_nvim();
                if let Some(mut nvim) = nvim {
                    input::gtk_key_press(&mut nvim, ev)
                } else {
                    Inhibit(false)
                }
            }
        });
        let ref_state = self.state.clone();
        state.grids.connect_key_release_event(move |da, ev| {
            ref_state.borrow().im_context.filter_keypress(ev);
            ref_ui_state
                .borrow_mut()
                .apply_mouse_cursor(MouseCursor::None, ev.get_window());
            Inhibit(false)
        });

        let ref_state = self.state.clone();
        let ref_ui_state = self.ui_state.clone();
        state.grids.connect_scroll_event(move |_, ev| {
            gtk_scroll_event(
                &mut *ref_state.borrow_mut(),
                &mut *ref_ui_state.borrow_mut(),
                ev,
            )
        });

        let ref_state = self.state.clone();
        state
            .drawing_area
            .connect_focus_in_event(move |_, _| gtk_focus_in(&mut *ref_state.borrow_mut()));

        let ref_state = self.state.clone();
        state
            .drawing_area
            .connect_focus_out_event(move |_, _| gtk_focus_out(&mut *ref_state.borrow_mut()));

        let ref_state = self.state.clone();
        state.grids.connect_realize(move |w| {
            // sometime set_client_window does not work without idle_add
            // and looks like not enabled im_context
            gtk::idle_add(clone!(ref_state, w => move || {
                ref_state.borrow().im_context.set_client_window(
                    w.get_window().as_ref(),
                );
                Continue(false)
            }));
        });

        let ref_state = self.state.clone();
        state
            .im_context
            .connect_commit(move |_, ch| ref_state.borrow().im_commit(ch));

        let ref_state = self.state.clone();
        state.grids.connect_configure_event(move |_, ev| {
            debug!("configure_event {:?}", ev.get_size());

            let mut state = ref_state.borrow_mut();
            state.try_nvim_resize();

            false
        });

        let ref_state = self.state.clone();
        state.grids.connect_size_allocate(move |_, _| {
            init_nvim(&ref_state);
        });

        let ref_state = self.state.clone();
        let targets = vec![gtk::TargetEntry::new(
            "text/uri-list",
            gtk::TargetFlags::OTHER_APP,
            0,
        )];
        state
            .grids
            .drag_dest_set(gtk::DestDefaults::ALL, &targets, gdk::DragAction::COPY);
        state
            .grids
            .connect_drag_data_received(move |_, _, _, _, s, _, _| {
                let uris = s.get_uris();
                let command = uris.iter().filter_map(|uri| decode_uri(uri)).fold(
                    ":ar".to_owned(),
                    |command, filename| {
                        let filename = escape_filename(&filename);
                        command + " " + &filename
                    },
                );
                let state = ref_state.borrow_mut();
                let mut nvim = state.nvim().unwrap();
                nvim.command_async(&command).cb(|r| r.report_err()).call()
            });

        let ui_state_ref = self.ui_state.clone();
        state.grids.connect_enter_notify_event(move |_, ev| {
            ui_state_ref
                .borrow_mut()
                .apply_mouse_cursor(MouseCursor::Text, ev.get_window());
            gtk::Inhibit(false)
        });

        let ui_state_ref = self.ui_state.clone();
        state.grids.connect_leave_notify_event(move |_, ev| {
            ui_state_ref
                .borrow_mut()
                .apply_mouse_cursor(MouseCursor::Default, ev.get_window());
            gtk::Inhibit(false)
        });
    }

    fn create_context_menu(&self) -> gtk::Menu {
        let menu = gtk::Menu::new();
        let copy = gtk::MenuItem::new_with_label("Copy");
        let ref_state = self.state.clone();
        copy.connect_activate(move |_| ref_state.borrow().edit_copy("+"));
        copy.show_all();

        let paste = gtk::MenuItem::new_with_label("Paste");
        let ref_state = self.state.clone();
        paste.connect_activate(move |_| ref_state.borrow().edit_paste("+"));
        paste.show_all();

        menu.append(&copy);
        menu.append(&paste);

        menu
    }

    #[cfg(unix)]
    pub fn set_font_desc(&self, font_name: &str) {
        self.state.borrow_mut().set_font_desc(font_name);
    }

    pub fn grab_focus(&self) {
        self.state.borrow().drawing_area.grab_focus();
    }

    pub fn open_file(&self, path: &str) {
        self.state.borrow().open_file(path);
    }

    pub fn cd(&self, path: &str) {
        self.state.borrow().cd(path);
    }

    pub fn detach_ui(&mut self) {
        let state = self.state.borrow();

        let nvim = state.nvim();
        if let Some(mut nvim) = nvim {
            nvim.ui_detach().expect("Error in ui_detach");
        }
    }

    pub fn edit_paste(&self) {
        self.state.borrow().edit_paste("+");
    }

    pub fn edit_save_all(&self) {
        let state = self.state.borrow();

        let nvim = state.nvim();
        if let Some(mut nvim) = nvim {
            nvim.command_async(":wa").cb(|r| r.report_err()).call();
        }
    }

    pub fn new_tab(&self) {
        let state = self.state.borrow();

        let nvim = state.nvim();
        if let Some(mut nvim) = nvim {
            nvim.command_async(":tabe").cb(|r| r.report_err()).call();
        }
    }

    pub fn set_detach_cb<F>(&self, cb: Option<F>)
    where
        F: FnMut() + Send + 'static,
    {
        let mut state = self.state.borrow_mut();
        state.set_detach_cb(cb);
    }

    pub fn set_nvim_started_cb<F>(&self, cb: Option<F>)
    where
        F: FnMut() + Send + 'static,
    {
        let mut state = self.state.borrow_mut();
        state.set_nvim_started_cb(cb);
    }

    pub fn set_nvim_command_cb<F>(&self, cb: Option<F>)
    where
        F: FnMut(&mut State, nvim::NvimCommand) + Send + 'static,
    {
        let mut state = self.state.borrow_mut();
        state.set_nvim_command_cb(cb);
    }

    pub fn set_completeopts(&self, options: &str) {
        self.state
            .borrow()
            .popup_menu
            .set_preview(options.contains("preview"));
    }
}

impl Deref for Shell {
    type Target = gtk::Box;

    fn deref(&self) -> &gtk::Box {
        &self.widget
    }
}

fn gtk_focus_in(state: &mut State) -> Inhibit {
    if let Some(mut nvim) = state.try_nvim() {
        nvim.command_async("if exists('#FocusGained') | doautocmd FocusGained | endif")
            .cb(|r| r.report_err())
            .call();
    }

    state.im_context.focus_in();
    state.cursor.as_mut().unwrap().enter_focus();
    state.queue_redraw_cursor();

    Inhibit(false)
}

fn gtk_focus_out(state: &mut State) -> Inhibit {
    if let Some(mut nvim) = state.try_nvim() {
        nvim.command_async("if exists('#FocusLost') | doautocmd FocusLost | endif")
            .cb(|r| r.report_err())
            .call();
    }

    state.im_context.focus_out();
    state.cursor.as_mut().unwrap().leave_focus();
    state.queue_redraw_cursor();

    Inhibit(false)
}

fn gtk_scroll_event(state: &mut State, ui_state: &mut UiState, ev: &EventScroll) {
    if !state.mouse_enabled && !state.nvim.is_initializing() {
        return;
    }

    state.close_popup_menu();

    match ev.get_direction() {
        gdk::ScrollDirection::Right => {
            mouse_input(state, "ScrollWheelRight", ev.get_state(), ev.get_position())
        }
        gdk::ScrollDirection::Left => {
            mouse_input(state, "ScrollWheelLeft", ev.get_state(), ev.get_position())
        }
        gdk::ScrollDirection::Up => {
            mouse_input(state, "ScrollWheelUp", ev.get_state(), ev.get_position())
        }
        gdk::ScrollDirection::Down => {
            mouse_input(state, "ScrollWheelDown", ev.get_state(), ev.get_position())
        }
        gdk::ScrollDirection::Smooth => {
            // Remember and accumulate scroll deltas, so slow scrolling still
            // works.
            ui_state.scroll_delta.0 += ev.as_ref().delta_x;
            ui_state.scroll_delta.1 += ev.as_ref().delta_y;
            // Perform scroll action for deltas with abs(delta) >= 1.
            let x = ui_state.scroll_delta.0 as isize;
            let y = ui_state.scroll_delta.1 as isize;
            for _ in 0..x {
                mouse_input(state, "ScrollWheelRight", ev.get_state(), ev.get_position())
            }
            for _ in 0..-x {
                mouse_input(state, "ScrollWheelLeft", ev.get_state(), ev.get_position())
            }
            for _ in 0..y {
                mouse_input(state, "ScrollWheelDown", ev.get_state(), ev.get_position())
            }
            for _ in 0..-y {
                mouse_input(state, "ScrollWheelUp", ev.get_state(), ev.get_position())
            }
            // Subtract performed scroll deltas.
            ui_state.scroll_delta.0 -= x as f64;
            ui_state.scroll_delta.1 -= y as f64;
        }
        _ => (),
    }
}

fn gtk_button_press(
    shell: &mut State,
    ui_state: &Rc<RefCell<UiState>>,
    ev: &EventButton,
    menu: &gtk::Menu,
) {
    if ev.get_event_type() != EventType::ButtonPress {
        return;
    }

    if shell.mouse_enabled {
        ui_state.borrow_mut().mouse_pressed = true;

        match ev.get_button() {
            1 => mouse_input(shell, "LeftMouse", ev.get_state(), ev.get_position()),
            2 => mouse_input(shell, "MiddleMouse", ev.get_state(), ev.get_position()),
            3 => menu.popup_at_pointer(None),

            _ => (),
        }
    }
}

fn mouse_input(shell: &mut State, input: &str, state: ModifierType, position: (f64, f64)) {
    if let Some(mut nvim) = shell.try_nvim() {
        let &CellMetrics {
            line_height,
            char_width,
            ..
        } = shell.grids.current_unwrap().font_ctx.cell_metrics();
        let (x, y) = position;
        let col = (x / char_width).trunc() as u64;
        let row = (y / line_height).trunc() as u64;
        let input_str = format!("{}<{},{}>", keyval_to_input_string(input, state), col, row);

        nvim.input(&input_str)
            .expect("Can't send mouse input event");
    }
}

fn gtk_button_release(shell: &mut State, ui_state: &mut UiState, ev: &EventButton) {
    ui_state.mouse_pressed = false;

    if shell.mouse_enabled && !shell.nvim.is_initializing() {
        match ev.get_button() {
            1 => mouse_input(shell, "LeftRelease", ev.get_state(), ev.get_position()),
            2 => mouse_input(shell, "MiddleRelease", ev.get_state(), ev.get_position()),
            3 => mouse_input(shell, "RightRelease", ev.get_state(), ev.get_position()),
            _ => (),
        }
    }
}

fn gtk_motion_notify(shell: &mut State, ui_state: &mut UiState, ev: &EventMotion) -> Inhibit {
    if shell.mouse_enabled && ui_state.mouse_pressed {
        mouse_input(shell, "LeftDrag", ev.get_state(), ev.get_position());
    }

<<<<<<< HEAD
    ui_state.apply_mouse_cursor(MouseCursor::Text, shell.grids.get_window());
=======
    ui_state.apply_mouse_cursor(MouseCursor::Text, shell.drawing_area.get_window());
    Inhibit(false)
}

fn draw_content(state: &State, ctx: &cairo::Context) {
    ctx.push_group();

    let render_state = state.render_state.borrow();
    render::fill_background(
        ctx,
        &render_state.hl,
        state.transparency_settings.background_alpha(),
    );
    render::render(
        ctx,
        state.cursor.as_ref().unwrap(),
        &render_state.font_ctx,
        state.grids.current_model().unwrap(),
        &render_state.hl,
        state.transparency_settings.filled_alpha(),
    );

    ctx.pop_group_to_source();
    ctx.paint();
}

fn gtk_draw(state_arc: &Arc<UiMutex<State>>, ctx: &cairo::Context) -> Inhibit {
    let state = state_arc.borrow();
    if state.nvim.is_initialized() {
        draw_content(&*state, ctx);
    } else if state.nvim.is_initializing() {
        draw_initializing(&*state, ctx);
    }

>>>>>>> 2fef84fb
    Inhibit(false)
}

fn show_nvim_start_error(err: &nvim::NvimInitError, state_arc: Arc<UiMutex<State>>) {
    let source = err.source();
    let cmd = err.cmd().unwrap().to_owned();

    glib::idle_add(move || {
        let state = state_arc.borrow();
        state.nvim.set_error();
        state.error_area.show_nvim_start_error(&source, &cmd);
        state.show_error_area();

        Continue(false)
    });
}

fn show_nvim_init_error(err: &nvim::NvimInitError, state_arc: Arc<UiMutex<State>>) {
    let source = err.source();

    glib::idle_add(move || {
        let state = state_arc.borrow();
        state.nvim.set_error();
        state.error_area.show_nvim_init_error(&source);
        state.show_error_area();

        Continue(false)
    });
}

fn init_nvim_async(
    state_arc: Arc<UiMutex<State>>,
    nvim_handler: NvimHandler,
    options: ShellOptions,
    cols: usize,
    rows: usize,
) {
    // execute nvim
    let nvim = match nvim::start(
        nvim_handler,
        options.nvim_bin_path.as_ref(),
        options.timeout,
        options.args_for_neovim,
    ) {
        Ok(nvim) => nvim,
        Err(err) => {
            show_nvim_start_error(&err, state_arc);
            return;
        }
    };

    let nvim = set_nvim_to_state(state_arc.clone(), nvim);

    // add callback on session end
    let guard = nvim.borrow().unwrap().session.take_dispatch_guard();
    let state_ref = state_arc.clone();
    thread::spawn(move || {
        guard.join().expect("Can't join dispatch thread");

        glib::idle_add(move || {
            state_ref.borrow().nvim.clear();
            if let Some(ref cb) = state_ref.borrow().detach_cb {
                (&mut *cb.borrow_mut())();
            }

            glib::Continue(false)
        });
    });

    // attach ui
    if let Err(err) = nvim::post_start_init(nvim, cols as i64, rows as i64, options.input_data) {
        show_nvim_init_error(&err, state_arc.clone());
    } else {
        set_nvim_initialized(state_arc);
    }
}

fn set_nvim_to_state(state_arc: Arc<UiMutex<State>>, nvim: Neovim) -> NeovimClientAsync {
    let pair = Arc::new((Mutex::new(None), Condvar::new()));
    let pair2 = pair.clone();
    let mut nvim = Some(nvim);

    glib::idle_add(move || {
        let nvim_aync = state_arc.borrow().nvim.set_nvim_async(nvim.take().unwrap());

        let &(ref lock, ref cvar) = &*pair2;
        let mut started = lock.lock().unwrap();
        *started = Some(nvim_aync);
        cvar.notify_one();

        Continue(false)
    });

    // Wait idle set nvim properly
    let &(ref lock, ref cvar) = &*pair;
    let mut started = lock.lock().unwrap();
    while started.is_none() {
        started = cvar.wait(started).unwrap();
    }

    started.take().unwrap()
}

fn set_nvim_initialized(state_arc: Arc<UiMutex<State>>) {
    glib::idle_add(clone!(state_arc => move || {
        let mut state = state_arc.borrow_mut();
        state.nvim.async_to_sync();
        state.nvim.set_initialized();
        // in some case resize can happens while initilization in progress
        // so force resize here
        state.try_nvim_resize();
        state.cursor.as_mut().unwrap().start();

        Continue(false)
    }));

    idle_cb_call!(state_arc.nvim_started_cb());
}

fn init_nvim(state_ref: &Arc<UiMutex<State>>) {
    let mut state = state_ref.borrow_mut();
    if state.start_nvim_initialization() {
        let (cols, rows) = state.calc_nvim_size();

        debug!("Init nvim {}/{}", cols, rows);

        let state_arc = state_ref.clone();
        let nvim_handler = NvimHandler::new(state_ref.clone());
        let options = state.options.take();
        thread::spawn(move || init_nvim_async(state_arc, nvim_handler, options, cols, rows));
    }
}

// Neovim redraw events
impl State {
    pub fn grid_line(
        &mut self,
        grid: u64,
        row: u64,
        col_start: u64,
        cells: Vec<Vec<Value>>,
    ) -> RepaintGridEvent {
        let hl = self.hl.borrow();
        let repaint_area = self.grids[grid].line(row as usize, col_start as usize, cells, &hl);

        RepaintGridEvent::new(grid, RepaintMode::Area(repaint_area))
    }

    pub fn grid_clear(&mut self, grid: u64) -> RepaintGridEvent {
        let hl = self.hl.borrow();
        self.grids[grid].clear(&hl.default_hl());

        RepaintGridEvent::new(grid, RepaintMode::All)
    }

    pub fn grid_destroy(&mut self, grid: u64) -> RepaintGridEvent {
        self.grids.destroy(grid);

        RepaintGridEvent::new(grid, RepaintMode::All)
    }

    pub fn grid_cursor_goto(&mut self, grid: u64, row: u64, column: u64) -> RepaintGridEvent {
        let repaint_area = self.grids[grid].cursor_goto(row as usize, column as usize);
        self.set_im_location();

        RepaintGridEvent::new(grid, RepaintMode::AreaList(repaint_area))
    }

    pub fn grid_resize(&mut self, grid: u64, columns: u64, rows: u64) -> RepaintGridEvent {
        debug!("on_resize {}/{}", columns, rows);

        self.grids.get_or_create(grid).resize(columns, rows);
        RepaintGridEvent::nothing()
    }

    pub fn on_redraw(&mut self, event: &RepaintEvent) {
        if event.repaint_all {
            self.grids.queue_redraw_all(&*self.hl.borrow());
        } else {
            for ev in event.events.values() {
                self.grids.queue_redraw(&*self.hl.borrow(), ev);
            }
        }
    }

    pub fn grid_scroll(
        &mut self,
        grid: u64,
        top: u64,
        bot: u64,
        left: u64,
        right: u64,
        rows: i64,
        cols: i64,
    ) -> RepaintGridEvent {
        let hl = &self.hl.borrow();
        let area = RepaintMode::Area(self.grids[grid].scroll(
            top,
            bot,
            left,
            right,
            rows,
            cols,
            &hl.default_hl(),
        ));

        RepaintGridEvent::new(grid, area)
    }

    pub fn hl_attr_define(
        &mut self,
        id: u64,
        rgb_attr: HashMap<String, Value>,
        _: &Value,
        info: Vec<HashMap<String, Value>>,
    ) -> RepaintGridEvent {
        self.hl.borrow_mut().set(id, &rgb_attr, &info);

        RepaintGridEvent::nothing()
    }

    pub fn default_colors_set(&mut self, fg: i64, bg: i64, sp: i64) -> RepaintGridEvent {
        self.hl.borrow_mut().set_defaults(
            Color::from_indexed_color(fg as u64),
            Color::from_indexed_color(bg as u64),
            Color::from_indexed_color(sp as u64),
        );

        RepaintGridEvent::all()
    }

    fn cur_point_area(&self) -> RepaintGridEvent {
        if let Some((grid, cur_point)) = self.grids.current().map(|g| (g.id(), g.cur_point())) {
            RepaintGridEvent::new(grid, RepaintMode::Area(cur_point))
        } else {
            RepaintGridEvent::nothing()
        }
    }

    pub fn on_mode_change(&mut self, mode: String, idx: u64) -> RepaintGridEvent {
        self.grids.update_mode(&mode, idx as usize);
        let mode_info = self.grids.current().and_then(|g| g.mode.mode_info());

        self.cursor
            .as_mut()
            .unwrap()
            .set_mode_info(mode_info.cloned());
        self.cmd_line
            .set_mode_info(mode_info.cloned());

        self.cur_point_area()
    }

    pub fn on_mouse(&mut self, on: bool) -> RepaintGridEvent {
        self.mouse_enabled = on;
        RepaintGridEvent::nothing()
    }

    pub fn on_busy(&mut self, busy: bool) -> RepaintGridEvent {
        if busy {
            self.cursor.as_mut().unwrap().busy_on();
        } else {
            self.cursor.as_mut().unwrap().busy_off();
        }

        self.cur_point_area()
    }

    pub fn popupmenu_show(
        &mut self,
        menu: &[CompleteItem],
        selected: i64,
        row: u64,
        col: u64,
    ) -> RepaintGridEvent {
        let point = ModelRect::point(col as usize, row as usize);
        let render_state = self.render_state.borrow();
        let (x, y, width, height) = point.to_area(render_state.font_ctx.cell_metrics());

        let context = popup_menu::PopupMenuContext {
            nvim: &self.nvim,
            hl: &render_state.hl,
            font_ctx: &render_state.font_ctx,
            menu_items: &menu,
            selected,
            x,
            y,
            width,
            height,
            max_width: self.max_popup_width(),
        };

        self.popup_menu.show(context);

        RepaintGridEvent::nothing()
    }

    pub fn popupmenu_hide(&mut self) -> RepaintGridEvent {
        self.popup_menu.hide();
        RepaintGridEvent::nothing()
    }

    pub fn popupmenu_select(&mut self, selected: i64) -> RepaintGridEvent {
        self.popup_menu.select(selected);
        RepaintGridEvent::nothing()
    }

    pub fn tabline_update(
        &mut self,
        selected: Tabpage,
        tabs: Vec<(Tabpage, Option<String>)>,
    ) -> RepaintGridEvent {
        self.tabs.update_tabs(&self.nvim, &selected, &tabs);

        RepaintGridEvent::nothing()
    }

    pub fn option_set(&mut self, name: String, val: Value) -> RepaintMode {
        match name.as_str() {
            "guifont" => self.set_font_from_value(val),
            _ => (),
        };
        RepaintMode::Nothing
    }

    fn set_font_from_value(&mut self, val: Value) {
        if let Value::String(val) = val {
            if let Some(val) = val.into_str() {
                if !val.is_empty() {
                    let exists_fonts = self.render_state.borrow().font_ctx.font_families();
                    let fonts = split_at_comma(&val);
                    for font in &fonts {
                        let desc = FontDescription::from_string(&font);
                        if desc.get_size() > 0
                            && exists_fonts.contains(&desc.get_family().unwrap_or("".into()))
                        {
                            self.set_font_rpc(font);
                            return;
                        }
                    }

                    // font does not exists? set first one
                    if !fonts.is_empty() {
                        self.set_font_rpc(&fonts[0]);
                    }
                }
            }
        }
    }

    pub fn mode_info_set(
        &mut self,
        cursor_style_enabled: bool,
        mode_infos: Vec<HashMap<String, Value>>,
    ) -> RepaintGridEvent {
        let mode_info_arr = mode_infos
            .iter()
            .map(|mode_info_map| mode::ModeInfo::new(mode_info_map))
            .collect();

        match mode_info_arr {
            Ok(mode_info_arr) => {
                self.grids.set_info(cursor_style_enabled, mode_info_arr);
            }
            Err(err) => {
                error!("Error load mode info: {}", err);
            }
        }

        RepaintGridEvent::nothing()
    }

    pub fn cmdline_show(
        &mut self,
        content: Vec<(u64, String)>,
        pos: u64,
        firstc: String,
        prompt: String,
        indent: u64,
        level: u64,
    ) -> RepaintGridEvent {
        {
            let cursor = self.grids.current().unwrap().cur_point();
            let render_state = self.render_state.borrow();
            let (x, y, width, height) = cursor.to_area(render_state.font_ctx.cell_metrics());
            let ctx = CmdLineContext {
                nvim: &self.nvim,
                content,
                pos,
                firstc,
                prompt,
                indent,
                level_idx: level,
                x,
                y,
                width,
                height,
                max_width: self.max_popup_width(),
            };

            self.cmd_line.show_level(&ctx);
        }

        self.on_busy(true)
    }

    pub fn cmdline_hide(&mut self, level: u64) -> RepaintGridEvent {
        self.cmd_line.hide_level(level);
        self.on_busy(false)
    }

<<<<<<< HEAD
    pub fn cmdline_block_show(
        &mut self,
        content: Vec<Vec<(u64, String)>>,
    ) -> RepaintGridEvent {
=======
    pub fn cmdline_block_show(&mut self, content: Vec<Vec<(u64, String)>>) -> RepaintMode {
>>>>>>> 2fef84fb
        let max_width = self.max_popup_width();
        self.cmd_line.show_block(&content, max_width);
        self.on_busy(true)
    }

<<<<<<< HEAD
    pub fn cmdline_block_append(
        &mut self,
        content: Vec<(u64, String)>,
    ) -> RepaintGridEvent {
=======
    pub fn cmdline_block_append(&mut self, content: Vec<(u64, String)>) -> RepaintMode {
>>>>>>> 2fef84fb
        self.cmd_line.block_append(&content);
        RepaintGridEvent::nothing()
    }

    pub fn cmdline_block_hide(&mut self) -> RepaintGridEvent {
        self.cmd_line.block_hide();
        self.on_busy(false)
    }

    pub fn cmdline_pos(&mut self, pos: u64, level: u64) -> RepaintGridEvent {
        let render_state = self.render_state.borrow();
        self.cmd_line.pos(&*render_state, pos, level);
        RepaintGridEvent::nothing()
    }

    pub fn cmdline_special_char(&mut self, c: String, shift: bool, level: u64) -> RepaintGridEvent {
        let render_state = self.render_state.borrow();
        self.cmd_line.special_char(&*render_state, c, shift, level);
        RepaintGridEvent::nothing()
    }

    pub fn wildmenu_show(&self, items: Vec<String>) -> RepaintGridEvent {
        self.cmd_line
            .show_wildmenu(items, &*self.render_state.borrow(), self.max_popup_width());
        RepaintGridEvent::nothing()
    }

    pub fn wildmenu_hide(&self) -> RepaintGridEvent {
        self.cmd_line.hide_wildmenu();
        RepaintGridEvent::nothing()
    }

    pub fn wildmenu_select(&self, selected: i64) -> RepaintGridEvent {
        self.cmd_line.wildmenu_select(selected);
        RepaintGridEvent::nothing()
    }
}

impl CursorRedrawCb for State {
    fn queue_redraw_cursor(&mut self) {
        if let Some((grid, cur_point)) = self.grids.current().map(|g| (g.id(), g.cur_point())) {
            self.on_redraw(&RepaintEvent::from_grid_event(grid, RepaintMode::Area(cur_point)));
        }
    }
}<|MERGE_RESOLUTION|>--- conflicted
+++ resolved
@@ -313,42 +313,6 @@
         }
     }
 
-<<<<<<< HEAD
-=======
-    fn queue_draw_area<M: AsRef<ModelRect>>(&mut self, rect_list: &[M]) {
-        // extends by items before, then after changes
-
-        let rects: Vec<_> = rect_list
-            .iter()
-            .map(|rect| rect.as_ref().clone())
-            .map(|mut rect| {
-                rect.extend_by_items(self.grids.current_model());
-                rect
-            })
-            .collect();
-
-        self.update_dirty_glyphs();
-
-        let render_state = self.render_state.borrow();
-        let cell_metrics = render_state.font_ctx.cell_metrics();
-
-        for mut rect in rects {
-            rect.extend_by_items(self.grids.current_model());
-
-            let (x, y, width, height) =
-                rect.to_area_extend_ink(self.grids.current_model(), cell_metrics);
-            self.drawing_area.queue_draw_area(x, y, width, height);
-        }
-    }
-
-    fn update_dirty_glyphs(&mut self) {
-        let render_state = self.render_state.borrow();
-        if let Some(model) = self.grids.current_model_mut() {
-            render::shape_dirty(&render_state.font_ctx, model, &render_state.hl);
-        }
-    }
-
->>>>>>> 2fef84fb
     fn im_commit(&self, ch: &str) {
         if let Some(mut nvim) = self.nvim() {
             input::im_input(&mut nvim, ch);
@@ -627,20 +591,6 @@
 
         self.widget.pack_start(&state.stack, true, true, 0);
 
-<<<<<<< HEAD
-=======
-        state.drawing_area.add_events(
-            gdk::EventMask::BUTTON_RELEASE_MASK
-                | gdk::EventMask::BUTTON_PRESS_MASK
-                | gdk::EventMask::BUTTON_MOTION_MASK
-                | gdk::EventMask::SCROLL_MASK
-                | gdk::EventMask::SMOOTH_SCROLL_MASK
-                | gdk::EventMask::ENTER_NOTIFY_MASK
-                | gdk::EventMask::LEAVE_NOTIFY_MASK
-                | gdk::EventMask::POINTER_MOTION_MASK,
-        );
-
->>>>>>> 2fef84fb
         let menu = self.create_context_menu();
         let ref_state = self.state.clone();
         let ref_ui_state = self.ui_state.clone();
@@ -1042,44 +992,7 @@
         mouse_input(shell, "LeftDrag", ev.get_state(), ev.get_position());
     }
 
-<<<<<<< HEAD
     ui_state.apply_mouse_cursor(MouseCursor::Text, shell.grids.get_window());
-=======
-    ui_state.apply_mouse_cursor(MouseCursor::Text, shell.drawing_area.get_window());
-    Inhibit(false)
-}
-
-fn draw_content(state: &State, ctx: &cairo::Context) {
-    ctx.push_group();
-
-    let render_state = state.render_state.borrow();
-    render::fill_background(
-        ctx,
-        &render_state.hl,
-        state.transparency_settings.background_alpha(),
-    );
-    render::render(
-        ctx,
-        state.cursor.as_ref().unwrap(),
-        &render_state.font_ctx,
-        state.grids.current_model().unwrap(),
-        &render_state.hl,
-        state.transparency_settings.filled_alpha(),
-    );
-
-    ctx.pop_group_to_source();
-    ctx.paint();
-}
-
-fn gtk_draw(state_arc: &Arc<UiMutex<State>>, ctx: &cairo::Context) -> Inhibit {
-    let state = state_arc.borrow();
-    if state.nvim.is_initialized() {
-        draw_content(&*state, ctx);
-    } else if state.nvim.is_initializing() {
-        draw_initializing(&*state, ctx);
-    }
-
->>>>>>> 2fef84fb
     Inhibit(false)
 }
 
@@ -1491,27 +1404,19 @@
         self.on_busy(false)
     }
 
-<<<<<<< HEAD
     pub fn cmdline_block_show(
         &mut self,
         content: Vec<Vec<(u64, String)>>,
     ) -> RepaintGridEvent {
-=======
-    pub fn cmdline_block_show(&mut self, content: Vec<Vec<(u64, String)>>) -> RepaintMode {
->>>>>>> 2fef84fb
         let max_width = self.max_popup_width();
         self.cmd_line.show_block(&content, max_width);
         self.on_busy(true)
     }
 
-<<<<<<< HEAD
     pub fn cmdline_block_append(
         &mut self,
         content: Vec<(u64, String)>,
     ) -> RepaintGridEvent {
-=======
-    pub fn cmdline_block_append(&mut self, content: Vec<(u64, String)>) -> RepaintMode {
->>>>>>> 2fef84fb
         self.cmd_line.block_append(&content);
         RepaintGridEvent::nothing()
     }
